{
  "name": "code-oss-dev",
  "version": "1.33.0",
<<<<<<< HEAD
  "distro": "81e929b72c233fa7acf9ceb0863e59f4d3a5fe24",
=======
  "distro": "86205a690407abb9cd51d53f9f2150f17b2ef53e",
>>>>>>> 151f4781
  "author": {
    "name": "Microsoft Corporation"
  },
  "main": "./out/main",
  "private": true,
  "scripts": {
    "test": "mocha",
    "preinstall": "node build/npm/preinstall.js",
    "postinstall": "node build/npm/postinstall.js",
    "compile": "gulp compile --max_old_space_size=4095",
    "watch": "gulp watch --max_old_space_size=4095",
    "watch-client": "gulp watch-client --max_old_space_size=4095",
    "monaco-editor-test": "mocha --only-monaco-editor",
    "precommit": "node build/gulpfile.hygiene.js",
    "gulp": "gulp --max_old_space_size=4095",
    "7z": "7z",
    "update-grammars": "node build/npm/update-all-grammars.js",
    "update-localization-extension": "node build/npm/update-localization-extension.js",
    "smoketest": "cd test/smoke && node test/index.js",
    "monaco-compile-check": "tsc -p src/tsconfig.monaco.json --noEmit",
    "download-builtin-extensions": "node build/lib/builtInExtensions.js",
    "strict-null-check": "tsc -p src/tsconfig.strictNullChecks.json",
    "strict-null-check-watch": "tsc -p src/tsconfig.strictNullChecks.json --watch"
  },
  "dependencies": {
    "applicationinsights": "1.0.8",
    "gc-signals": "^0.0.2",
    "getmac": "1.4.1",
    "graceful-fs": "4.1.11",
    "http-proxy-agent": "^2.1.0",
    "https-proxy-agent": "^2.2.1",
    "iconv-lite": "0.4.23",
    "jschardet": "1.6.0",
    "keytar": "4.2.1",
    "minimist": "1.2.0",
    "native-is-elevated": "^0.2.1",
    "native-keymap": "1.2.5",
    "native-watchdog": "1.0.0",
    "node-pty": "0.8.1",
    "semver": "^5.5.0",
    "spdlog": "0.7.2",
    "sudo-prompt": "8.2.0",
    "v8-inspect-profiler": "^0.0.20",
    "vscode-chokidar": "1.6.5",
    "vscode-debugprotocol": "1.34.0",
    "vscode-nsfw": "1.1.1",
    "vscode-proxy-agent": "0.4.0",
    "vscode-ripgrep": "^1.2.5",
    "vscode-sqlite3": "4.0.7",
    "vscode-textmate": "^4.0.1",
    "vscode-xterm": "3.13.0-beta1",
    "yauzl": "^2.9.1",
    "yazl": "^2.4.3"
  },
  "devDependencies": {
    "7zip": "0.0.6",
    "@types/keytar": "^4.0.1",
    "@types/minimist": "^1.2.0",
    "@types/mocha": "2.2.39",
    "@types/node": "^10.12.12",
    "@types/semver": "^5.5.0",
    "@types/sinon": "^1.16.36",
    "@types/webpack": "^4.4.10",
    "@types/winreg": "^1.2.30",
    "ansi-colors": "^3.2.3",
    "asar": "^0.14.0",
    "chromium-pickle-js": "^0.2.0",
    "clean-css": "3.4.6",
    "copy-webpack-plugin": "^4.5.2",
    "coveralls": "^2.11.11",
    "cson-parser": "^1.3.3",
    "debounce": "^1.0.0",
    "documentdb": "^1.5.1",
    "electron-mksnapshot": "~2.0.0",
    "eslint": "^3.4.0",
    "event-stream": "3.3.4",
    "express": "^4.13.1",
    "fancy-log": "^1.3.3",
    "fast-plist": "0.1.2",
    "glob": "^5.0.13",
    "gulp": "^4.0.0",
    "gulp-atom-electron": "^1.20.0",
    "gulp-azure-storage": "^0.10.0",
    "gulp-buffer": "0.0.2",
    "gulp-concat": "^2.6.1",
    "gulp-cssnano": "^2.1.3",
    "gulp-eslint": "^5.0.0",
    "gulp-filter": "^5.1.0",
    "gulp-flatmap": "^1.0.2",
    "gulp-json-editor": "^2.5.0",
    "gulp-plumber": "^1.2.0",
    "gulp-remote-src": "^0.4.4",
    "gulp-rename": "^1.2.0",
    "gulp-replace": "^0.5.4",
    "gulp-shell": "^0.6.5",
    "gulp-tsb": "2.0.7",
    "gulp-tslint": "^8.1.3",
    "gulp-uglify": "^3.0.0",
    "gulp-vinyl-zip": "^2.1.2",
    "husky": "^0.13.1",
    "innosetup-compiler": "^5.5.60",
    "is": "^3.1.0",
    "istanbul": "^0.3.17",
    "jsdom-no-contextify": "^3.1.0",
    "lazy.js": "^0.4.2",
    "merge-options": "^1.0.1",
    "mime": "^1.4.1",
    "minimatch": "^3.0.4",
    "mkdirp": "^0.5.0",
    "mocha": "^2.2.5",
    "mocha-junit-reporter": "^1.17.0",
    "optimist": "0.3.5",
    "p-all": "^1.0.0",
    "pump": "^1.0.1",
    "queue": "3.0.6",
    "rcedit": "^1.1.0",
    "remap-istanbul": "^0.13.0",
    "rimraf": "^2.2.8",
    "sinon": "^1.17.2",
    "source-map": "^0.4.4",
    "ts-loader": "^4.4.2",
    "tslint": "^5.11.0",
    "typescript": "3.3.1",
    "typescript-formatter": "7.1.0",
    "typescript-tslint-plugin": "^0.0.7",
    "uglify-es": "^3.0.18",
    "underscore": "^1.8.2",
    "vinyl": "^2.0.0",
    "vinyl-fs": "^3.0.0",
    "vsce": "1.48.0",
    "vscode-nls-dev": "3.2.5",
    "webpack": "^4.16.5",
    "webpack-cli": "^3.1.0",
    "webpack-stream": "^5.1.1"
  },
  "repository": {
    "type": "git",
    "url": "https://github.com/Microsoft/vscode.git"
  },
  "bugs": {
    "url": "https://github.com/Microsoft/vscode/issues"
  },
  "optionalDependencies": {
    "vscode-windows-registry": "1.0.1",
    "win-ca-lib": "https://github.com/chrmarti/win-ca/releases/download/v2.4.1-lib-test/win-ca-lib-2.4.1.tgz",
    "windows-foreground-love": "0.1.0",
    "windows-mutex": "0.2.1",
    "windows-process-tree": "0.2.3"
  }
}<|MERGE_RESOLUTION|>--- conflicted
+++ resolved
@@ -1,11 +1,7 @@
 {
   "name": "code-oss-dev",
   "version": "1.33.0",
-<<<<<<< HEAD
-  "distro": "81e929b72c233fa7acf9ceb0863e59f4d3a5fe24",
-=======
-  "distro": "86205a690407abb9cd51d53f9f2150f17b2ef53e",
->>>>>>> 151f4781
+  "distro": "3dfd693162a1a4c42af4ccd471c49c930d45785e",
   "author": {
     "name": "Microsoft Corporation"
   },
